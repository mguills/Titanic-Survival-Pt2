--- conflicted
+++ resolved
@@ -1,891 +1,848 @@
-"""
-Author      : Yi-Chieh Wu
-Class       : HMC CS 158
-Date        : 2018 Aug 11
-Description : Decision Tree Classifier
-"""
-
-# Use only the provided packages!
-import collections
-from util import *
-
-# numpy libraries
-import numpy as np
-
-# scikit-learn libraries
-from sklearn import tree
-
-######################################################################
-# classes
-######################################################################
-
-class Tree(object) :
-    """
-    Array-based representation of a binary decision tree.
-
-    See tree._tree.Tree (a Python wrapper around a C class).
-    The binary tree is represented as a number of parallel arrays. The i-th
-    element of each array holds information about the node 'i'. Node 0 is the
-    tree's root. NOTE: Some of the arrays only apply to either leaves or split
-    nodes, resp. In this case the values of nodes of the other type are
-    arbitrary!
-
-    Attributes
-    --------------------
-      node_count : int
-          The number of nodes (internal nodes + leaves) in the tree.
-
-      children_left : array of int, shape [node_count]
-          children_left[i] holds the node id of the left child of node i.
-          For leaves, children_left[i] == TREE_LEAF. Otherwise,
-          children_left[i] > i. This child handles the case where
-          X[:, feature[i]] <= threshold[i].
-
-      children_right : array of int, shape [node_count]
-          children_right[i] holds the node id of the right child of node i.
-          For leaves, children_right[i] == TREE_LEAF. Otherwise,
-          children_right[i] > i. This child handles the case where
-          X[:, feature[i]] > threshold[i].
-
-      feature : array of int, shape [node_count]
-          feature[i] holds the feature to split on, for the internal node i.
-
-      threshold : array of double, shape [node_count]
-          threshold[i] holds the threshold for the internal node i.
-
-      value : array of double, shape [node_count, 1, max_n_classes]
-          value[i][0] holds the counts of each class reaching node i
-
-      impurity : array of double, shape [node_count]
-          impurity[i] holds the impurity at node i.
-
-      n_node_samples : array of int, shape [node_count]
-          n_node_samples[i] holds the number of training samples reaching node i.
-    """
-    TREE_LEAF = tree._tree.TREE_LEAF
-    TREE_UNDEFINED = tree._tree.TREE_UNDEFINED
-
-    def __init__(self, n_features, n_classes, n_outputs=1) :
-        if n_outputs != 1 :
-            raise NotImplementedError("each sample must have a single label")
-
-        self.n_features     = n_features
-        self.n_classes      = n_classes
-        self.n_outputs      = n_outputs
-
-        capacity = 2047 # arbitrary, allows max_depth = 10
-        self.node_count     = capacity
-        self.children_left  = np.empty(self.node_count, dtype=int)
-        self.children_right = np.empty(self.node_count, dtype=int)
-        self.feature        = np.empty(self.node_count, dtype=int)
-        self.threshold      = np.empty(self.node_count)
-        self.value          = np.empty((self.node_count, n_outputs, n_classes))
-        self.impurity       = np.empty(self.node_count)
-        self.n_node_samples = np.empty(self.node_count, dtype=int)
-
-        # private
-        self._next_node     = 1 # start at root
-        self._classes       = None
-
-    #========================================
-    # helper functions
-
-    def _get_value(self, y) :
-        """
-        Get count of each class.
-
-        Parameters
-        --------------------
-            y     -- numpy array of shape (n,), target classes
-
-        Returns
-        --------------------
-            value -- numpy array of shape (n_classes,), class counts
-                     value[i] holds count of each class
-        """
-        if len(y) == 0 :
-            raise Exception("cannot separate empty set")
-
-        counter = collections.defaultdict(lambda: 0)
-        for label in y :
-            counter[label] += 1
-
-        value = np.empty((self.n_classes,))
-        for i, label in enumerate(self._classes) :
-            value[i] = counter[label]
-
-        return value
-
-    def _entropy(self, y) :
-        """
-        Compute entropy.
-
-        Parameters
-        --------------------
-            y -- numpy array of shape (n,), target classes
-
-        Returns
-        --------------------
-            H -- entropy
-        """
-
-        # compute counts
-        _, counts = np.unique(y, return_counts=True)
-<<<<<<< HEAD
-        
-        totalSum = 0
-        H = 0
-        for outcomeCount in counts:
-            totalSum += outcomeCount
-        
-        for outcomeCount in counts:
-            H += (-1.0) * (float(outcomeCount)/float(totalSum)) * np.log2(float(outcomeCount)/float(totalSum))
-        
-=======
-
-        ### ========== TODO : START ========== ###
-        # part a: compute entropy
-        # hint: use np.log2 to take log
-        H = 0
-        ### ========== TODO : END ========== ###
-
->>>>>>> caa9c27e
-        return H
-
-    def _information_gain(self, Xj, y) :
-        """
-        Compute information gain.
-
-        Parameters
-        --------------------
-            Xj             -- numpy array of shape (n,), samples (one feature only)
-            y              -- numpy array of shape (n,), target classes
-
-        Returns
-        --------------------
-            info_gain      -- float, information gain using best threshold
-            best_threshold -- float, threshold with best information gain
-        """
-        n = len(Xj)
-        if n != len(y) :
-            raise Exception("feature vector and class vector must have same length")
-
-        # compute entropy
-        H = self._entropy(y)
-
-        # reshape feature vector to shape (n,1)
-        Xj = Xj.reshape((n,1))
-        values = np.unique(Xj) # unique values in Xj, sorted
-        n_values = len(values)
-<<<<<<< HEAD
-        print values 
-        print n_values
-=======
-
->>>>>>> caa9c27e
-        # compute optimal conditional entropy by trying all thresholds
-        thresholds = np.empty(n_values - 1) # possible thresholds
-        H_conds = np.empty(n_values - 1)    # associated conditional entropies
-        for i in xrange(n_values - 1) :    
-            print i
-            threshold = (values[i] + values[i+1]) / 2.
-            thresholds[i] = threshold
-<<<<<<< HEAD
-            
-            X1, y1, X2, y2 = self._split_data(Xj, y, 0, threshold) #Should I calculate conditional entropy for this feature based on both X1 and X2 then add them?
-=======
-
-            X1, y1, X2, y2 = self._split_data(Xj, y, 0, threshold)
->>>>>>> caa9c27e
-            ### ========== TODO : START ========== ###
-            # Xj is the value all n samples hold for one feature, ex all values for length 
-            # we already are looping through possible x values for this one feature, we're currently at values[i]
-                #initialize a running sum H(X|Y=values[i]) to 0
-                # loop through possible classifications 
-                    # given the current classification c1, compute entropy given the x value - value[i] - H(c1|Le = value[i]) ex. H(Li|Le = S)
-                    # add this to a running sum in this loop H(X|Y=value[i])
-                # negate the running sum H(X|Y=value[i])
-                # multiply negated sum by P(values[i])
-                # add that new value to running sum H(X|Y)
-                
-            #H_conds[i] = H(X|Y)
-            #reset H(X|Y) to 0
-           # print str(X1) +'\n'
-           # print str(y1) +'\n'
-           # print str(X2) +'\n'
-           # print str(y2) +'\n'
-            H_givenV = 0
-            totalClassifications1 = len(y1)
-            totalClassifications2 = len(y2)
-            classifications1 , counts1 = np.unique(y1,return_counts=True)
-            classifications2 , counts2 = np.unique(y1, return_counts=True)
-            H_cond1 = 0
-            H_cond2 = 0
-            for j in range(len(classifications1)):
-                # compute below for y1,x1 
-                # compute P(y = classifications1[j] | x = values[i]) for x1,y1
-                instances_value1 = 0
-                instances_classification1 = 0
-                for k in range(len(X1)):
-                 #   print str(k)+": X1 :       " + str(X1[k]) 
-                  #  print "value:    " + str(values[i])
-                    if X1[k] == values[i]:
-                        instances_value1 += 1
-                        if y1[k] == classifications1[j]:
-                            instances_classification1 += 1
-                   # print "instance value:  " + str(instances_value1)
-                if instances_value1 == 0:
-                    cond_prob = 0
-                else:
-                    cond_prob = float(instances_classification1)/float(instances_value1)
-
-
-                # compute log2 of that^
-                # multiply them 
-                # add that to H_cond1
-                if cond_prob == 0: #if we know theres no chance of an instance occuring, there's no uncertainty 
-                    H_cond1 = 0
-                else:
-                    H_cond1 += cond_prob * np.log2(cond_prob)
-            for j in range(len(classifications2)):
-                # compute P(y = classifications2[j] | x = values[i]) for x2,y2
-                instances_value2 = 0
-                instances_classification2 = 0
-                for k in range(len(X2)):
-                 #   print str(k)+" : X2 :       " + str(X2[k]) 
-                  #  print "value:   " + str(values[i])
-                    if X2[k] == values[i]:
-                        instances_value2 += 1
-                        if y2[k] == classifications2[j]:
-                            instances_classification2 += 1
-                  #  print "instance value:  " + str(instances_value2)
-                if instances_value2 == 0:
-                    cond_prob = 0
-                else:
-                    cond_prob = float(instances_classification2)/float(instances_value2)
-
-                # compute log2 of that^
-                # multiply them 
-                # add that to H_cond2
-                if cond_prob == 0:
-                    H_cond2 = 0
-                else:
-                    H_cond2 += cond_prob * np.log2(cond_prob)
-            
-            
-            #multiply h_cond1 and h_cond2 by -1
-            H_cond1 = (-1.0) * H_cond1
-            H_cond2 = (-1.0) * H_cond2
-            #compute P(values[i]) for x1, x2
-            val1 = 0
-            val2 = 0
-            for value in X1:
-                if value == values[i]:
-                    val1 += 1
-            for value in X2:
-                if value == values[i]:
-                    val2 += 1
-            Prob_value1 = float(val1)/float(len(X1))
-            Prob_value2 = float(val2)/float(len(X2))
-            # multiply that by h_cond1, h_cond2 respectively 
-            #H_conds[i] = that^ 
-            H_conds[i] = Prob_value1 * H_cond1 + Prob_value2 * H_cond2
-            #print'\n' +  str(i) + ":" + "       " + str(H_cond1) + ":" + str(Prob_value1) +"            " + str(H_cond2) + ":" + str(Prob_value2) + '\n'
-            # part c: compute conditional entropy for values[i]
-                
-   
-            ### ========== TODO : END ========== ###
-<<<<<<< HEAD
-        
-=======
-            H_conds[i] = H_cond
-
->>>>>>> caa9c27e
-        # find minimium conditional entropy (maximum information gain)
-        # and associated threshold
-       # print '\n' + str(values) + '\n'
-        best_H_cond = H_conds.min()
-        indices = np.where(H_conds == best_H_cond)[0]
-        best_index = np.random.choice(indices)
-        best_threshold = thresholds[best_index]
-<<<<<<< HEAD
-        # compute information gain
-        info_gain = H - best_H_cond
-       # print Xj
-        
-=======
-
-        # compute information gain
-        info_gain = H - best_H_cond
-
->>>>>>> caa9c27e
-        return info_gain, best_threshold
-
-    def _split_data(self, X, y, feature, threshold) :
-        """
-        Split dataset (X,y) into two datasets (X1,y1) and (X2,y2)
-        based on feature and threshold.
-
-        (X1,y1) contains the subset of (X,y) such that X[i,feature] <= threshold.
-        (X2,y2) contains the subset of (X,y) such that X[i,feature] > threshold.
-
-        Parameters
-        --------------------
-            X         -- numpy array of shape (n,d), samples
-            y         -- numpy array of shape (n,), target classes
-            feature   -- int, feature index to split on
-            threshold -- float, feature threshold
-
-        Returns
-        --------------------
-            X1        -- numpy array of shape (n1,d), samples
-            y1        -- numpy array of shape (n1,), target classes
-            X2        -- numpy array of shape (n2,d), samples
-            y2        -- numpy array of shape (n2,), target classes
-        """
-        n, d = X.shape
-        if n != len(y) :
-            raise Exception("feature vector and label vector must have same length")
-
-        X1, X2 = [], []
-        y1, y2 = [], []
-<<<<<<< HEAD
-        ### ========== TODO : START ========== ###       
-        for i in range(len(X)):
-            if X[i,feature] <= threshold:
-                X1.append(X[i])
-                y1.append(y[i])
-            else:
-                X2.append(X[i])
-                y2.append(y[i])
-=======
-        ### ========== TODO : START ========== ###
-        # part b: split data set
->>>>>>> caa9c27e
-
-        ### ========== TODO : END ========== ###
-        X1, X2 = np.array(X1), np.array(X2)
-        y1, y2 = np.array(y1), np.array(y2)
-
-        return X1, y1, X2, y2
-
-    def _choose_feature(self, X, y) :
-        """
-        Choose a feature with max information gain from (X,y).
-
-        Parameters
-        --------------------
-            X             -- numpy array of shape (n,d), samples
-            y             -- numpy array of shape (n,), target classes
-
-        Returns
-        --------------------
-            best_feature   -- int, feature to split on
-            best_threshold -- float, feature threshold
-        """
-        n, d = X.shape
-        if n != len(y) :
-            raise Exception("feature vector and label vector must have same length")
-
-        # compute optimal information gain by trying all features
-        thresholds = np.empty(d) # best threshold for each feature
-        scores     = np.empty(d) # best information gain for each feature
-        for j in xrange(d) :
-            if (X[:,j] == X[0,j]).all() :
-                # skip if all feature values equal
-                score, threshold = -1, None # use an invalid (but numeric) score
-            else :
-                score, threshold = self._information_gain(X[:,j], y)
-            thresholds[j] = threshold
-            scores[j] = score
-
-        # find maximum information gain
-        # and associated feature and threshold
-        best_score = scores.max()
-        indices = np.where(scores == best_score)[0]
-        best_feature = np.random.choice(indices)
-        best_threshold = thresholds[best_feature]
-
-        return best_feature, best_threshold
-
-    def _create_new_node(self, node, feature, threshold, value, impurity) :
-        """
-        Create a new internal node.
-
-        Parameters
-        --------------------
-            node      -- int, current node index
-            feature   -- int, feature index to split on
-            threshold -- float, feature threshold
-            value     -- numpy array of shape (n_classes,), class counts of current node
-            impurity  -- float, impurity of current node
-        """
-        self.children_left[node]  = self._next_node
-        self._next_node += 1
-        self.children_right[node] = self._next_node
-        self._next_node += 1
-
-        self.feature[node]        = feature
-        self.threshold[node]      = threshold
-        self.value[node]          = value
-        self.impurity[node]       = impurity
-        self.n_node_samples[node] = sum(value)
-
-    def _create_new_leaf(self, node, value, impurity) :
-        """
-        Create a new leaf node.
-
-        Parameters
-        --------------------
-            node     -- int, current node index
-            value    -- numpy array of shape (n_classes,), class counts of current node
-            impurity -- float, impurity of current node
-        """
-        self.children_left[node]  = Tree.TREE_LEAF
-        self.children_right[node] = Tree.TREE_LEAF
-
-        self.feature[node]        = Tree.TREE_UNDEFINED
-        self.threshold[node]      = Tree.TREE_UNDEFINED
-        self.value[node]          = value
-        self.impurity[node]       = impurity
-        self.n_node_samples[node] = sum(value)
-
-    def _build_helper(self, X, y, node=0) :
-        """
-        Build a decision tree from (X,y) in depth-first fashion.
-
-        Parameters
-        --------------------
-            X        -- numpy array of shape (n,d), samples
-            y        -- numpy array of shape (n,), target classes
-            node     -- int, current node index (index of root for current subtree)
-        """
-
-        n, d = X.shape
-
-        value = self._get_value(y)
-        impurity = self._entropy(y)
-
-        ### ========== TODO : START ========== ###
-        # part d: decision tree induction algorithm
-        # you can modify any code within this TODO block
-
-        # base case
-        # 1) all samples have same labels
-        # 2) all feature values are equal
-        if True : # you should modify this condition
-            # this line is so that the code can run
-            # you can comment it out (or not) once you add your own code
-            pass
-
-            # create a single leaf
-
-        else:
-            # this line is so that the code can run
-            # you can comment it out (or not) once you add your own code
-            pass
-
-            # choose best feature (and find associated threshold)
-
-            # make new decision tree node
-
-            # split data on best feature
-
-            # build left subtree using recursion
-
-            # build right subtree using recursion
-
-        ### ========== TODO : END ========== ###
-
-    #========================================
-    # main functions
-
-    def fit(self, X, y) :
-        """
-        Build a decision tree from (X,y).
-
-        Parameters
-        --------------------
-            X    -- numpy array of shape (n,d), samples
-            y    -- numpy array of shape (n,), target classes
-
-        Returns
-        --------------------
-            self -- an instance of self
-        """
-
-        # y must contain only integers
-        if not np.equal(np.mod(y, 1), 0).all() :
-            raise NotImplementedError("y must contain only integers")
-
-        # store classes
-        self._classes = np.unique(y)
-
-        # build tree
-        self._build_helper(X, y)
-
-        # resize arrays
-        self.node_count     = self._next_node
-        self.children_left  = self.children_left[:self.node_count]
-        self.children_right = self.children_right[:self.node_count]
-        self.feature        = self.feature[:self.node_count]
-        self.threshold      = self.threshold[:self.node_count]
-        self.value          = self.value[:self.node_count]
-        self.impurity       = self.impurity[:self.node_count]
-        self.n_node_samples = self.n_node_samples[:self.node_count]
-
-        return self
-
-    def predict(self, X) :
-        """
-        Predict target for X.
-
-        Parameters
-        --------------------
-            X -- numpy array of shape (n,d), samples
-
-        Returns
-        --------------------
-            y -- numpy array of shape (n,n_classes), values
-        """
-
-        n, d = X.shape
-        y = np.empty((n, self.n_classes))
-
-        ### ========== TODO : START ========== ###
-        # part e: make predictions
-
-        # for each sample
-        #   start at root of tree
-        #   follow edges to leaf node
-        #   find value at leaf node
-
-        ### ========== TODO : END ========== ###
-
-        return y
-
-
-class Classifier(object) :
-    """
-    Classifier interface.
-    """
-
-    def fit(self, X, y):
-        raise NotImplementedError()
-
-    def predict(self, X):
-        raise NotImplementedError()
-
-
-class DecisionTreeClassifier(Classifier) :
-
-    def __init__(self, criterion="entropy", random_state=None) :
-        """
-        A decision tree classifier.
-
-        Attributes
-        --------------------
-            classes_    -- numpy array of shape (n_classes, ), the classes labels
-            n_classes_  -- int, the number of classes
-            n_features_ -- int, the number of features
-            n_outputs_  -- int, the number of outputs
-            tree_       -- the underlying Tree object
-        """
-        if criterion != "entropy":
-            raise NotImplementedError()
-
-        self.n_features_ = None
-        self.classes_    = None
-        self.n_classes_  = None
-        self.n_outputs_  = None
-        self.tree_       = None
-        self.random_state = random_state
-
-    def fit(self, X, y) :
-        """
-        Build a decision tree classifier from the training set (X, y).
-
-        Parameters
-        --------------------
-            X    -- numpy array of shape (n,d), samples
-            y    -- numpy array of shape (n,), target classes
-
-        Returns
-        --------------------
-            self -- an instance of self
-        """
-
-        n_samples, self.n_features_ = X.shape
-
-        # determine number of outputs
-        if y.ndim != 1 :
-            raise NotImplementedError("each sample must have a single label")
-        self.n_outputs_ = 1
-
-        # determine classes
-        classes = np.unique(y)
-        self.classes_ = classes
-        self.n_classes_ = classes.shape[0]
-
-        # set random state
-        np.random.seed(self.random_state)
-
-        # main
-        self.tree_ = Tree(self.n_features_, self.n_classes_, self.n_outputs_)
-        self.tree_.fit(X, y)
-        return self
-
-    def predict(self, X) :
-        """
-        Predict class value for X.
-
-        Parameters
-        --------------------
-            X    -- numpy array of shape (n,d), samples
-
-        Returns
-        --------------------
-            y    -- numpy array of shape (n,), predicted classes
-        """
-
-        if self.tree_ is None :
-            raise Exception("Classifier not initialized. Perform a fit first.")
-
-        # defer to self.tree_
-        X = X.astype(tree._tree.DTYPE)
-        proba = self.tree_.predict(X)
-        predictions = self.classes_.take(np.argmax(proba, axis=1), axis=0)
-        return predictions
-
-
-######################################################################
-# functions
-######################################################################
-
-def load_movie_dataset():
-    """Load movie dataset."""
-    # Note: This is not a good representation (use one-hot encoding instead),
-    #       but it is easier and sufficient for a toy dataset.
-    # type:     animated = 0, comedy = 1, drama = 2
-    # length:   short = 0, medium = 1, long = 2
-    # director: adamson = 0, lasseter = 1, singer = 2
-    # actors:   not famous = 0, famous = 1
-    # liked:    no = 0, famous = 1
-    data = np.array([[1, 0, 0, 0, 1],
-                     [0, 0, 1, 0, 0],
-                     [2, 1, 0, 0, 1],
-                     [0, 2, 1, 1, 0],
-                     [1, 2, 1, 1, 0],
-                     [2, 1, 2, 1, 1],
-                     [0, 0, 2, 0, 1],
-                     [1, 2, 0, 1, 1],
-                     [2, 1, 1, 0, 1]])
-    names = ['type', 'length', 'director', 'famous_actor', 'liked']
-
-    X = data[:,:-1]
-    Xnames = names[:-1]
-    y = data[:,-1]
-    yname = names[-1]
-
-    return X, y, Xnames, yname
-
-
-def print_tree(decision_tree, feature_names=None, class_names=None, root=0, depth=1):
-    """
-    Print decision tree.
-
-    Only works with decision_tree.n_outputs = 1.
-    https://healthyalgorithms.com/2015/02/19/ml-in-python-getting-the-decision-tree-out-of-sklearn/
-
-    Parameters
-    --------------------
-        decision_tree -- tree (sklearn.tree._tree.Tree or Tree)
-        feature_names -- list, feature names
-        class_names   -- list, class names
-    """
-
-    t = decision_tree
-    if t.n_outputs != 1:
-        raise NotImplementedError()
-
-    if depth == 1:
-        print 'def predict(x):'
-
-    indent = '    ' * depth
-
-    # determine node numbers of children
-    left_child = t.children_left[root]
-    right_child = t.children_right[root]
-
-    # determine predicted class for this node
-    values = t.value[root][0]
-    class_ndx = np.argmax(values)
-    if class_names is not None:
-        class_str = class_names[class_ndx]
-    else:
-        class_str = str(class_ndx)
-
-    # determine node string
-    node_str = "(node %d: impurity = %.2f, samples = %d, value = %s, class = %s)" % \
-        (root, t.impurity[root], t.n_node_samples[root], values, class_str)
-
-    # main code
-    if left_child == tree._tree.TREE_LEAF:
-        print indent + 'return %s # %s' % (class_str, node_str)
-    else:
-        # determine feature name
-        if feature_names is not None:
-            name = feature_names[t.feature[root]]
-        else:
-            name = "x_%d" % t.feature[root]
-
-        print indent + 'if %s <= %.2f: # %s' % (name, t.threshold[root], node_str)
-        print_tree(t, feature_names, class_names, root=left_child, depth=depth+1)
-
-        print indent + 'else:'
-        print_tree(t, feature_names, class_names, root=right_child, depth=depth+1)
-
-
-######################################################################
-# main
-######################################################################
-
-def main():
-    np.random.seed(1234)
-
-    # load movie dataset
-    X, y, Xnames, yname = load_movie_dataset()
-
-    #========================================
-    # scikit-learn DecisionTreeClassifier
-    print 'Using DecisionTreeClassifier from scikit-learn...'
-
-    from sklearn.tree import DecisionTreeClassifier as DTC
-    clf = DTC(criterion='entropy', random_state=1234)
-    clf.fit(X, y)
-    print_tree(clf.tree_, feature_names=Xnames, class_names=["No", "Yes"])
-    y_pred = clf.predict(X)
-    print 'y_pred = ', y_pred
-
-    """
-    Output
-
-    def predict(x):
-        if director <= 0.50: # (node 0: impurity = 0.92, samples = 9, value = [ 3.  6.], class = Yes)
-            return Yes # (node 1: impurity = 0.00, samples = 3, value = [ 0.  3.], class = Yes)
-        else:
-            if type <= 1.50: # (node 2: impurity = 1.00, samples = 6, value = [ 3.  3.], class = No)
-                if director <= 1.50: # (node 3: impurity = 0.81, samples = 4, value = [ 3.  1.], class = No)
-                    return No # (node 4: impurity = 0.00, samples = 3, value = [ 3.  0.], class = No)
-                else:
-                    return Yes # (node 5: impurity = 0.00, samples = 1, value = [ 0.  1.], class = Yes)
-            else:
-                return Yes # (node 6: impurity = 0.00, samples = 2, value = [ 0.  2.], class = Yes)
-    y_pred =  [1 0 1 0 0 1 1 1 1]
-    """
-
-    """
-    # save the classifier -- requires GraphViz and pydot
-    import StringIO, pydot
-    dot_data = StringIO.StringIO()
-    tree.export_graphviz(clf, out_file=dot_data,
-                         feature_names=Xnames,
-                         class_names=["No", "Yes"])
-    graph = pydot.graph_from_dot_data(dot_data.getvalue())
-    #graph.write_pdf("dtree_movie.pdf")
-    """
-
-    print
-
-    #========================================
-    # home-grown DecisionTreeClassifier
-    print 'Using my DecisionTreeClassifier...'
-
-    # test cases
-    n_features = X.shape[1]
-    n_classes = len(np.unique(y))
-    my_tree = Tree(n_features, n_classes, 1)
-
-    # _entropy -> entropy
-    # soln -- 0.918295834054
-    print 'H =', my_tree._entropy(y)
-
-    # _split_data -> X1, y1, X2, y2
-    # soln --
-    #   [X1,y1] = [[1 0 0 0 1]    [X2,y2] = [[2 1 0 0 1]
-    #              [0 0 1 0 0]               [2 1 2 1 1]
-    #              [0 2 1 1 0]               [2 1 1 0 1]]
-    #              [1 2 1 1 0]
-    #              [0 0 2 0 1]
-    #              [1 2 0 1 1]]
-    X1, y1, X2, y2 = my_tree._split_data(X, y, 0, 1.5)
-    print '[X1,y1] =\n', np.column_stack((X1, y1))
-    print '[X2,y2] =\n', np.column_stack((X2, y2))
-<<<<<<< HEAD
-    
-    
-    # _information_gain -> information gain, threshold
-    # soln -- (0.25162916738782293, 1.5)
-    print '(I,t) =', my_tree._information_gain(X[:,0], y)
-    '''
-=======
-
-    # _information_gain -> information gain, threshold
-    # soln -- (0.25162916738782293, 1.5)
-    print '(I,t) =', my_tree._information_gain(X[:,0], y)
-
->>>>>>> caa9c27e
-    # main
-    # soln -- See below. You may get a different decision tree but y_pred should be the same.
-    clf2 = DecisionTreeClassifier(random_state=1234)
-    clf2.fit(X, y)
-    print_tree(clf2.tree_, feature_names=Xnames, class_names=["No", "Yes"])
-    y_pred2 = clf2.predict(X)
-    print 'y_pred2 =', y_pred2
-
-    assert (y_pred == y_pred2).all(), "predictions are not the same"
-
-    """
-    Output
-
-    def predict(x):
-        if director <= 0.50: # (node 0: impurity = 0.92, samples = 9, value = [ 3.  6.], class = Yes)
-            return Yes # (node 1: impurity = 0.00, samples = 3, value = [ 0.  3.], class = Yes)
-        else:
-            if director <= 1.50: # (node 2: impurity = 1.00, samples = 6, value = [ 3.  3.], class = No)
-                if type <= 1.50: # (node 3: impurity = 0.81, samples = 4, value = [ 3.  1.], class = No)
-                    return No # (node 5: impurity = 0.00, samples = 3, value = [ 3.  0.], class = No)
-                else:
-                    return Yes # (node 6: impurity = 0.00, samples = 1, value = [ 0.  1.], class = Yes)
-            else:
-                return Yes # (node 4: impurity = 0.00, samples = 2, value = [ 0.  2.], class = Yes)
-    y_pred2 = [1 0 1 0 0 1 1 1 1]
-    """
-
-    print
-
-    #========================================
-    # train Decision Tree classifier on Titanic data
-    print 'Classifying Titanic data set...'
-
-    titanic = load_data("titanic_train.csv", header=1, predict_col=0)
-    X = titanic.X
-    y = titanic.y
-
-    clf = DTC(criterion='entropy')
-    clf.fit(X, y)
-    y_pred = clf.predict(X)
-
-    clf2 = DecisionTreeClassifier()
-    clf2.fit(X, y)
-    y_pred2 = clf2.predict(X)
-
-    assert (y_pred == y_pred2).all(), "predictions are not the same"
-
-    #========================================
-
-    print 'Done'
-'''
-
-if __name__ == "__main__":
-    main()
+"""
+Author      : Yi-Chieh Wu
+Class       : HMC CS 158
+Date        : 2018 Aug 11
+Description : Decision Tree Classifier
+"""
+
+# Use only the provided packages!
+import collections
+from util import *
+
+# numpy libraries
+import numpy as np
+
+# scikit-learn libraries
+from sklearn import tree
+
+######################################################################
+# classes
+######################################################################
+
+class Tree(object) :
+    """
+    Array-based representation of a binary decision tree.
+
+    See tree._tree.Tree (a Python wrapper around a C class).
+    The binary tree is represented as a number of parallel arrays. The i-th
+    element of each array holds information about the node 'i'. Node 0 is the
+    tree's root. NOTE: Some of the arrays only apply to either leaves or split
+    nodes, resp. In this case the values of nodes of the other type are
+    arbitrary!
+
+    Attributes
+    --------------------
+      node_count : int
+          The number of nodes (internal nodes + leaves) in the tree.
+
+      children_left : array of int, shape [node_count]
+          children_left[i] holds the node id of the left child of node i.
+          For leaves, children_left[i] == TREE_LEAF. Otherwise,
+          children_left[i] > i. This child handles the case where
+          X[:, feature[i]] <= threshold[i].
+
+      children_right : array of int, shape [node_count]
+          children_right[i] holds the node id of the right child of node i.
+          For leaves, children_right[i] == TREE_LEAF. Otherwise,
+          children_right[i] > i. This child handles the case where
+          X[:, feature[i]] > threshold[i].
+
+      feature : array of int, shape [node_count]
+          feature[i] holds the feature to split on, for the internal node i.
+
+      threshold : array of double, shape [node_count]
+          threshold[i] holds the threshold for the internal node i.
+
+      value : array of double, shape [node_count, 1, max_n_classes]
+          value[i][0] holds the counts of each class reaching node i
+
+      impurity : array of double, shape [node_count]
+          impurity[i] holds the impurity at node i.
+
+      n_node_samples : array of int, shape [node_count]
+          n_node_samples[i] holds the number of training samples reaching node i.
+    """
+    TREE_LEAF = tree._tree.TREE_LEAF
+    TREE_UNDEFINED = tree._tree.TREE_UNDEFINED
+
+    def __init__(self, n_features, n_classes, n_outputs=1) :
+        if n_outputs != 1 :
+            raise NotImplementedError("each sample must have a single label")
+
+        self.n_features     = n_features
+        self.n_classes      = n_classes
+        self.n_outputs      = n_outputs
+
+        capacity = 2047 # arbitrary, allows max_depth = 10
+        self.node_count     = capacity
+        self.children_left  = np.empty(self.node_count, dtype=int)
+        self.children_right = np.empty(self.node_count, dtype=int)
+        self.feature        = np.empty(self.node_count, dtype=int)
+        self.threshold      = np.empty(self.node_count)
+        self.value          = np.empty((self.node_count, n_outputs, n_classes))
+        self.impurity       = np.empty(self.node_count)
+        self.n_node_samples = np.empty(self.node_count, dtype=int)
+
+        # private
+        self._next_node     = 1 # start at root
+        self._classes       = None
+
+    #========================================
+    # helper functions
+
+    def _get_value(self, y) :
+        """
+        Get count of each class.
+
+        Parameters
+        --------------------
+            y     -- numpy array of shape (n,), target classes
+
+        Returns
+        --------------------
+            value -- numpy array of shape (n_classes,), class counts
+                     value[i] holds count of each class
+        """
+        if len(y) == 0 :
+            raise Exception("cannot separate empty set")
+
+        counter = collections.defaultdict(lambda: 0)
+        for label in y :
+            counter[label] += 1
+
+        value = np.empty((self.n_classes,))
+        for i, label in enumerate(self._classes) :
+            value[i] = counter[label]
+
+        return value
+
+    def _entropy(self, y) :
+        """
+        Compute entropy.
+
+        Parameters
+        --------------------
+            y -- numpy array of shape (n,), target classes
+
+        Returns
+        --------------------
+            H -- entropy
+        """
+
+        # compute counts
+        _, counts = np.unique(y, return_counts=True)
+        
+        totalSum = 0
+        H = 0
+        for outcomeCount in counts:
+            totalSum += outcomeCount
+        
+        for outcomeCount in counts:
+            H += (-1.0) * (float(outcomeCount)/float(totalSum)) * np.log2(float(outcomeCount)/float(totalSum))
+        
+        return H
+
+    def _information_gain(self, Xj, y) :
+        """
+        Compute information gain.
+
+        Parameters
+        --------------------
+            Xj             -- numpy array of shape (n,), samples (one feature only)
+            y              -- numpy array of shape (n,), target classes
+
+        Returns
+        --------------------
+            info_gain      -- float, information gain using best threshold
+            best_threshold -- float, threshold with best information gain
+        """
+        n = len(Xj)
+        if n != len(y) :
+            raise Exception("feature vector and class vector must have same length")
+
+        # compute entropy
+        H = self._entropy(y)
+
+        # reshape feature vector to shape (n,1)
+        Xj = Xj.reshape((n,1))
+        values = np.unique(Xj) # unique values in Xj, sorted
+        n_values = len(values)
+        print values 
+        print n_values
+        # compute optimal conditional entropy by trying all thresholds
+        thresholds = np.empty(n_values - 1) # possible thresholds
+        H_conds = np.empty(n_values - 1)    # associated conditional entropies
+        for i in xrange(n_values - 1) :    
+            print i
+            threshold = (values[i] + values[i+1]) / 2.
+            thresholds[i] = threshold
+            
+            X1, y1, X2, y2 = self._split_data(Xj, y, 0, threshold) #Should I calculate conditional entropy for this feature based on both X1 and X2 then add them?
+            ### ========== TODO : START ========== ###
+            # Xj is the value all n samples hold for one feature, ex all values for length 
+            # we already are looping through possible x values for this one feature, we're currently at values[i]
+                #initialize a running sum H(X|Y=values[i]) to 0
+                # loop through possible classifications 
+                    # given the current classification c1, compute entropy given the x value - value[i] - H(c1|Le = value[i]) ex. H(Li|Le = S)
+                    # add this to a running sum in this loop H(X|Y=value[i])
+                # negate the running sum H(X|Y=value[i])
+                # multiply negated sum by P(values[i])
+                # add that new value to running sum H(X|Y)
+                
+            #H_conds[i] = H(X|Y)
+            #reset H(X|Y) to 0
+           # print str(X1) +'\n'
+           # print str(y1) +'\n'
+           # print str(X2) +'\n'
+           # print str(y2) +'\n'
+            H_givenV = 0
+            totalClassifications1 = len(y1)
+            totalClassifications2 = len(y2)
+            classifications1 , counts1 = np.unique(y1,return_counts=True)
+            classifications2 , counts2 = np.unique(y1, return_counts=True)
+            H_cond1 = 0
+            H_cond2 = 0
+            for j in range(len(classifications1)):
+                # compute below for y1,x1 
+                # compute P(y = classifications1[j] | x = values[i]) for x1,y1
+                instances_value1 = 0
+                instances_classification1 = 0
+                for k in range(len(X1)):
+                 #   print str(k)+": X1 :       " + str(X1[k]) 
+                  #  print "value:    " + str(values[i])
+                    if X1[k] == values[i]:
+                        instances_value1 += 1
+                        if y1[k] == classifications1[j]:
+                            instances_classification1 += 1
+                   # print "instance value:  " + str(instances_value1)
+                if instances_value1 == 0:
+                    cond_prob = 0
+                else:
+                    cond_prob = float(instances_classification1)/float(instances_value1)
+
+
+                # compute log2 of that^
+                # multiply them 
+                # add that to H_cond1
+                if cond_prob == 0: #if we know theres no chance of an instance occuring, there's no uncertainty 
+                    H_cond1 = 0
+                else:
+                    H_cond1 += cond_prob * np.log2(cond_prob)
+            for j in range(len(classifications2)):
+                # compute P(y = classifications2[j] | x = values[i]) for x2,y2
+                instances_value2 = 0
+                instances_classification2 = 0
+                for k in range(len(X2)):
+                 #   print str(k)+" : X2 :       " + str(X2[k]) 
+                  #  print "value:   " + str(values[i])
+                    if X2[k] == values[i]:
+                        instances_value2 += 1
+                        if y2[k] == classifications2[j]:
+                            instances_classification2 += 1
+                  #  print "instance value:  " + str(instances_value2)
+                if instances_value2 == 0:
+                    cond_prob = 0
+                else:
+                    cond_prob = float(instances_classification2)/float(instances_value2)
+
+                # compute log2 of that^
+                # multiply them 
+                # add that to H_cond2
+                if cond_prob == 0:
+                    H_cond2 = 0
+                else:
+                    H_cond2 += cond_prob * np.log2(cond_prob)
+            
+            
+            #multiply h_cond1 and h_cond2 by -1
+            H_cond1 = (-1.0) * H_cond1
+            H_cond2 = (-1.0) * H_cond2
+            #compute P(values[i]) for x1, x2
+            val1 = 0
+            val2 = 0
+            for value in X1:
+                if value == values[i]:
+                    val1 += 1
+            for value in X2:
+                if value == values[i]:
+                    val2 += 1
+            Prob_value1 = float(val1)/float(len(X1))
+            Prob_value2 = float(val2)/float(len(X2))
+            # multiply that by h_cond1, h_cond2 respectively 
+            #H_conds[i] = that^ 
+            H_conds[i] = Prob_value1 * H_cond1 + Prob_value2 * H_cond2
+            #print'\n' +  str(i) + ":" + "       " + str(H_cond1) + ":" + str(Prob_value1) +"            " + str(H_cond2) + ":" + str(Prob_value2) + '\n'
+            # part c: compute conditional entropy for values[i]
+                
+   
+            ### ========== TODO : END ========== ###
+        
+        # find minimium conditional entropy (maximum information gain)
+        # and associated threshold
+       # print '\n' + str(values) + '\n'
+        best_H_cond = H_conds.min()
+        indices = np.where(H_conds == best_H_cond)[0]
+        best_index = np.random.choice(indices)
+        best_threshold = thresholds[best_index]
+
+
+        # compute information gain
+        info_gain = H - best_H_cond
+        
+        return info_gain, best_threshold
+
+    def _split_data(self, X, y, feature, threshold) :
+        """
+        Split dataset (X,y) into two datasets (X1,y1) and (X2,y2)
+        based on feature and threshold.
+
+        (X1,y1) contains the subset of (X,y) such that X[i,feature] <= threshold.
+        (X2,y2) contains the subset of (X,y) such that X[i,feature] > threshold.
+
+        Parameters
+        --------------------
+            X         -- numpy array of shape (n,d), samples
+            y         -- numpy array of shape (n,), target classes
+            feature   -- int, feature index to split on
+            threshold -- float, feature threshold
+
+        Returns
+        --------------------
+            X1        -- numpy array of shape (n1,d), samples
+            y1        -- numpy array of shape (n1,), target classes
+            X2        -- numpy array of shape (n2,d), samples
+            y2        -- numpy array of shape (n2,), target classes
+        """
+        n, d = X.shape
+        if n != len(y) :
+            raise Exception("feature vector and label vector must have same length")
+
+        X1, X2 = [], []
+        y1, y2 = [], []
+        ### ========== TODO : START ========== ###       
+        for i in range(len(X)):
+            if X[i,feature] <= threshold:
+                X1.append(X[i])
+                y1.append(y[i])
+            else:
+                X2.append(X[i])
+                y2.append(y[i])
+
+        ### ========== TODO : END ========== ###
+        X1, X2 = np.array(X1), np.array(X2)
+        y1, y2 = np.array(y1), np.array(y2)
+
+        return X1, y1, X2, y2
+
+    def _choose_feature(self, X, y) :
+        """
+        Choose a feature with max information gain from (X,y).
+
+        Parameters
+        --------------------
+            X             -- numpy array of shape (n,d), samples
+            y             -- numpy array of shape (n,), target classes
+
+        Returns
+        --------------------
+            best_feature   -- int, feature to split on
+            best_threshold -- float, feature threshold
+        """
+        n, d = X.shape
+        if n != len(y) :
+            raise Exception("feature vector and label vector must have same length")
+
+        # compute optimal information gain by trying all features
+        thresholds = np.empty(d) # best threshold for each feature
+        scores     = np.empty(d) # best information gain for each feature
+        for j in xrange(d) :
+            if (X[:,j] == X[0,j]).all() :
+                # skip if all feature values equal
+                score, threshold = -1, None # use an invalid (but numeric) score
+            else :
+                score, threshold = self._information_gain(X[:,j], y)
+            thresholds[j] = threshold
+            scores[j] = score
+
+        # find maximum information gain
+        # and associated feature and threshold
+        best_score = scores.max()
+        indices = np.where(scores == best_score)[0]
+        best_feature = np.random.choice(indices)
+        best_threshold = thresholds[best_feature]
+
+        return best_feature, best_threshold
+
+    def _create_new_node(self, node, feature, threshold, value, impurity) :
+        """
+        Create a new internal node.
+
+        Parameters
+        --------------------
+            node      -- int, current node index
+            feature   -- int, feature index to split on
+            threshold -- float, feature threshold
+            value     -- numpy array of shape (n_classes,), class counts of current node
+            impurity  -- float, impurity of current node
+        """
+        self.children_left[node]  = self._next_node
+        self._next_node += 1
+        self.children_right[node] = self._next_node
+        self._next_node += 1
+
+        self.feature[node]        = feature
+        self.threshold[node]      = threshold
+        self.value[node]          = value
+        self.impurity[node]       = impurity
+        self.n_node_samples[node] = sum(value)
+
+    def _create_new_leaf(self, node, value, impurity) :
+        """
+        Create a new leaf node.
+
+        Parameters
+        --------------------
+            node     -- int, current node index
+            value    -- numpy array of shape (n_classes,), class counts of current node
+            impurity -- float, impurity of current node
+        """
+        self.children_left[node]  = Tree.TREE_LEAF
+        self.children_right[node] = Tree.TREE_LEAF
+
+        self.feature[node]        = Tree.TREE_UNDEFINED
+        self.threshold[node]      = Tree.TREE_UNDEFINED
+        self.value[node]          = value
+        self.impurity[node]       = impurity
+        self.n_node_samples[node] = sum(value)
+
+    def _build_helper(self, X, y, node=0) :
+        """
+        Build a decision tree from (X,y) in depth-first fashion.
+
+        Parameters
+        --------------------
+            X        -- numpy array of shape (n,d), samples
+            y        -- numpy array of shape (n,), target classes
+            node     -- int, current node index (index of root for current subtree)
+        """
+
+        n, d = X.shape
+
+        value = self._get_value(y)
+        impurity = self._entropy(y)
+
+        ### ========== TODO : START ========== ###
+        # part d: decision tree induction algorithm
+        # you can modify any code within this TODO block
+
+        # base case
+        # 1) all samples have same labels
+        # 2) all feature values are equal
+        if True : # you should modify this condition
+            # this line is so that the code can run
+            # you can comment it out (or not) once you add your own code
+            pass
+
+            # create a single leaf
+
+        else:
+            # this line is so that the code can run
+            # you can comment it out (or not) once you add your own code
+            pass
+
+            # choose best feature (and find associated threshold)
+
+            # make new decision tree node
+
+            # split data on best feature
+
+            # build left subtree using recursion
+
+            # build right subtree using recursion
+
+        ### ========== TODO : END ========== ###
+
+    #========================================
+    # main functions
+
+    def fit(self, X, y) :
+        """
+        Build a decision tree from (X,y).
+
+        Parameters
+        --------------------
+            X    -- numpy array of shape (n,d), samples
+            y    -- numpy array of shape (n,), target classes
+
+        Returns
+        --------------------
+            self -- an instance of self
+        """
+
+        # y must contain only integers
+        if not np.equal(np.mod(y, 1), 0).all() :
+            raise NotImplementedError("y must contain only integers")
+
+        # store classes
+        self._classes = np.unique(y)
+
+        # build tree
+        self._build_helper(X, y)
+
+        # resize arrays
+        self.node_count     = self._next_node
+        self.children_left  = self.children_left[:self.node_count]
+        self.children_right = self.children_right[:self.node_count]
+        self.feature        = self.feature[:self.node_count]
+        self.threshold      = self.threshold[:self.node_count]
+        self.value          = self.value[:self.node_count]
+        self.impurity       = self.impurity[:self.node_count]
+        self.n_node_samples = self.n_node_samples[:self.node_count]
+
+        return self
+
+    def predict(self, X) :
+        """
+        Predict target for X.
+
+        Parameters
+        --------------------
+            X -- numpy array of shape (n,d), samples
+
+        Returns
+        --------------------
+            y -- numpy array of shape (n,n_classes), values
+        """
+
+        n, d = X.shape
+        y = np.empty((n, self.n_classes))
+
+        ### ========== TODO : START ========== ###
+        # part e: make predictions
+
+        # for each sample
+        #   start at root of tree
+        #   follow edges to leaf node
+        #   find value at leaf node
+
+        ### ========== TODO : END ========== ###
+
+        return y
+
+
+class Classifier(object) :
+    """
+    Classifier interface.
+    """
+
+    def fit(self, X, y):
+        raise NotImplementedError()
+
+    def predict(self, X):
+        raise NotImplementedError()
+
+
+class DecisionTreeClassifier(Classifier) :
+
+    def __init__(self, criterion="entropy", random_state=None) :
+        """
+        A decision tree classifier.
+
+        Attributes
+        --------------------
+            classes_    -- numpy array of shape (n_classes, ), the classes labels
+            n_classes_  -- int, the number of classes
+            n_features_ -- int, the number of features
+            n_outputs_  -- int, the number of outputs
+            tree_       -- the underlying Tree object
+        """
+        if criterion != "entropy":
+            raise NotImplementedError()
+
+        self.n_features_ = None
+        self.classes_    = None
+        self.n_classes_  = None
+        self.n_outputs_  = None
+        self.tree_       = None
+        self.random_state = random_state
+
+    def fit(self, X, y) :
+        """
+        Build a decision tree classifier from the training set (X, y).
+
+        Parameters
+        --------------------
+            X    -- numpy array of shape (n,d), samples
+            y    -- numpy array of shape (n,), target classes
+
+        Returns
+        --------------------
+            self -- an instance of self
+        """
+
+        n_samples, self.n_features_ = X.shape
+
+        # determine number of outputs
+        if y.ndim != 1 :
+            raise NotImplementedError("each sample must have a single label")
+        self.n_outputs_ = 1
+
+        # determine classes
+        classes = np.unique(y)
+        self.classes_ = classes
+        self.n_classes_ = classes.shape[0]
+
+        # set random state
+        np.random.seed(self.random_state)
+
+        # main
+        self.tree_ = Tree(self.n_features_, self.n_classes_, self.n_outputs_)
+        self.tree_.fit(X, y)
+        return self
+
+    def predict(self, X) :
+        """
+        Predict class value for X.
+
+        Parameters
+        --------------------
+            X    -- numpy array of shape (n,d), samples
+
+        Returns
+        --------------------
+            y    -- numpy array of shape (n,), predicted classes
+        """
+
+        if self.tree_ is None :
+            raise Exception("Classifier not initialized. Perform a fit first.")
+
+        # defer to self.tree_
+        X = X.astype(tree._tree.DTYPE)
+        proba = self.tree_.predict(X)
+        predictions = self.classes_.take(np.argmax(proba, axis=1), axis=0)
+        return predictions
+
+
+######################################################################
+# functions
+######################################################################
+
+def load_movie_dataset():
+    """Load movie dataset."""
+    # Note: This is not a good representation (use one-hot encoding instead),
+    #       but it is easier and sufficient for a toy dataset.
+    # type:     animated = 0, comedy = 1, drama = 2
+    # length:   short = 0, medium = 1, long = 2
+    # director: adamson = 0, lasseter = 1, singer = 2
+    # actors:   not famous = 0, famous = 1
+    # liked:    no = 0, famous = 1
+    data = np.array([[1, 0, 0, 0, 1],
+                     [0, 0, 1, 0, 0],
+                     [2, 1, 0, 0, 1],
+                     [0, 2, 1, 1, 0],
+                     [1, 2, 1, 1, 0],
+                     [2, 1, 2, 1, 1],
+                     [0, 0, 2, 0, 1],
+                     [1, 2, 0, 1, 1],
+                     [2, 1, 1, 0, 1]])
+    names = ['type', 'length', 'director', 'famous_actor', 'liked']
+
+    X = data[:,:-1]
+    Xnames = names[:-1]
+    y = data[:,-1]
+    yname = names[-1]
+
+    return X, y, Xnames, yname
+
+
+def print_tree(decision_tree, feature_names=None, class_names=None, root=0, depth=1):
+    """
+    Print decision tree.
+
+    Only works with decision_tree.n_outputs = 1.
+    https://healthyalgorithms.com/2015/02/19/ml-in-python-getting-the-decision-tree-out-of-sklearn/
+
+    Parameters
+    --------------------
+        decision_tree -- tree (sklearn.tree._tree.Tree or Tree)
+        feature_names -- list, feature names
+        class_names   -- list, class names
+    """
+
+    t = decision_tree
+    if t.n_outputs != 1:
+        raise NotImplementedError()
+
+    if depth == 1:
+        print 'def predict(x):'
+
+    indent = '    ' * depth
+
+    # determine node numbers of children
+    left_child = t.children_left[root]
+    right_child = t.children_right[root]
+
+    # determine predicted class for this node
+    values = t.value[root][0]
+    class_ndx = np.argmax(values)
+    if class_names is not None:
+        class_str = class_names[class_ndx]
+    else:
+        class_str = str(class_ndx)
+
+    # determine node string
+    node_str = "(node %d: impurity = %.2f, samples = %d, value = %s, class = %s)" % \
+        (root, t.impurity[root], t.n_node_samples[root], values, class_str)
+
+    # main code
+    if left_child == tree._tree.TREE_LEAF:
+        print indent + 'return %s # %s' % (class_str, node_str)
+    else:
+        # determine feature name
+        if feature_names is not None:
+            name = feature_names[t.feature[root]]
+        else:
+            name = "x_%d" % t.feature[root]
+
+        print indent + 'if %s <= %.2f: # %s' % (name, t.threshold[root], node_str)
+        print_tree(t, feature_names, class_names, root=left_child, depth=depth+1)
+
+        print indent + 'else:'
+        print_tree(t, feature_names, class_names, root=right_child, depth=depth+1)
+
+
+######################################################################
+# main
+######################################################################
+
+def main():
+    np.random.seed(1234)
+
+    # load movie dataset
+    X, y, Xnames, yname = load_movie_dataset()
+
+    #========================================
+    # scikit-learn DecisionTreeClassifier
+    print 'Using DecisionTreeClassifier from scikit-learn...'
+
+    from sklearn.tree import DecisionTreeClassifier as DTC
+    clf = DTC(criterion='entropy', random_state=1234)
+    clf.fit(X, y)
+    print_tree(clf.tree_, feature_names=Xnames, class_names=["No", "Yes"])
+    y_pred = clf.predict(X)
+    print 'y_pred = ', y_pred
+
+    """
+    Output
+
+    def predict(x):
+        if director <= 0.50: # (node 0: impurity = 0.92, samples = 9, value = [ 3.  6.], class = Yes)
+            return Yes # (node 1: impurity = 0.00, samples = 3, value = [ 0.  3.], class = Yes)
+        else:
+            if type <= 1.50: # (node 2: impurity = 1.00, samples = 6, value = [ 3.  3.], class = No)
+                if director <= 1.50: # (node 3: impurity = 0.81, samples = 4, value = [ 3.  1.], class = No)
+                    return No # (node 4: impurity = 0.00, samples = 3, value = [ 3.  0.], class = No)
+                else:
+                    return Yes # (node 5: impurity = 0.00, samples = 1, value = [ 0.  1.], class = Yes)
+            else:
+                return Yes # (node 6: impurity = 0.00, samples = 2, value = [ 0.  2.], class = Yes)
+    y_pred =  [1 0 1 0 0 1 1 1 1]
+    """
+
+    """
+    # save the classifier -- requires GraphViz and pydot
+    import StringIO, pydot
+    dot_data = StringIO.StringIO()
+    tree.export_graphviz(clf, out_file=dot_data,
+                         feature_names=Xnames,
+                         class_names=["No", "Yes"])
+    graph = pydot.graph_from_dot_data(dot_data.getvalue())
+    #graph.write_pdf("dtree_movie.pdf")
+    """
+
+    print
+
+    #========================================
+    # home-grown DecisionTreeClassifier
+    print 'Using my DecisionTreeClassifier...'
+
+    # test cases
+    n_features = X.shape[1]
+    n_classes = len(np.unique(y))
+    my_tree = Tree(n_features, n_classes, 1)
+
+    # _entropy -> entropy
+    # soln -- 0.918295834054
+    print 'H =', my_tree._entropy(y)
+
+    # _split_data -> X1, y1, X2, y2
+    # soln --
+    #   [X1,y1] = [[1 0 0 0 1]    [X2,y2] = [[2 1 0 0 1]
+    #              [0 0 1 0 0]               [2 1 2 1 1]
+    #              [0 2 1 1 0]               [2 1 1 0 1]]
+    #              [1 2 1 1 0]
+    #              [0 0 2 0 1]
+    #              [1 2 0 1 1]]
+    X1, y1, X2, y2 = my_tree._split_data(X, y, 0, 1.5)
+    print '[X1,y1] =\n', np.column_stack((X1, y1))
+    print '[X2,y2] =\n', np.column_stack((X2, y2))
+    
+    
+    # _information_gain -> information gain, threshold
+    # soln -- (0.25162916738782293, 1.5)
+    print '(I,t) =', my_tree._information_gain(X[:,0], y)
+    '''
+    # main
+    # soln -- See below. You may get a different decision tree but y_pred should be the same.
+    clf2 = DecisionTreeClassifier(random_state=1234)
+    clf2.fit(X, y)
+    print_tree(clf2.tree_, feature_names=Xnames, class_names=["No", "Yes"])
+    y_pred2 = clf2.predict(X)
+    print 'y_pred2 =', y_pred2
+
+    assert (y_pred == y_pred2).all(), "predictions are not the same"
+
+    """
+    Output
+
+    def predict(x):
+        if director <= 0.50: # (node 0: impurity = 0.92, samples = 9, value = [ 3.  6.], class = Yes)
+            return Yes # (node 1: impurity = 0.00, samples = 3, value = [ 0.  3.], class = Yes)
+        else:
+            if director <= 1.50: # (node 2: impurity = 1.00, samples = 6, value = [ 3.  3.], class = No)
+                if type <= 1.50: # (node 3: impurity = 0.81, samples = 4, value = [ 3.  1.], class = No)
+                    return No # (node 5: impurity = 0.00, samples = 3, value = [ 3.  0.], class = No)
+                else:
+                    return Yes # (node 6: impurity = 0.00, samples = 1, value = [ 0.  1.], class = Yes)
+            else:
+                return Yes # (node 4: impurity = 0.00, samples = 2, value = [ 0.  2.], class = Yes)
+    y_pred2 = [1 0 1 0 0 1 1 1 1]
+    """
+
+    print
+
+    #========================================
+    # train Decision Tree classifier on Titanic data
+    print 'Classifying Titanic data set...'
+
+    titanic = load_data("titanic_train.csv", header=1, predict_col=0)
+    X = titanic.X
+    y = titanic.y
+
+    clf = DTC(criterion='entropy')
+    clf.fit(X, y)
+    y_pred = clf.predict(X)
+
+    clf2 = DecisionTreeClassifier()
+    clf2.fit(X, y)
+    y_pred2 = clf2.predict(X)
+
+    assert (y_pred == y_pred2).all(), "predictions are not the same"
+
+    #========================================
+
+    print 'Done'
+'''
+
+if __name__ == "__main__":
+    main()