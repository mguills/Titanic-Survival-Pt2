--- conflicted
+++ resolved
@@ -1,341 +1,307 @@
-"""
-Author      : Yi-Chieh Wu
-Class       : HMC CS 158
-Date        : 2017 Aug 02
-Description : Titanic
-"""
-
-# Use only the provided packages!
-import math
-import csv
-from util import *
-
-from sklearn.tree import DecisionTreeClassifier
-from sklearn.model_selection import train_test_split
-from sklearn import metrics
-
-######################################################################
-# classes
-######################################################################
-
-class Classifier(object) :
-    """
-    Classifier interface.
-    """
-
-    def fit(self, X, y):
-        raise NotImplementedError()
-
-    def predict(self, X):
-        raise NotImplementedError()
-
-
-class MajorityVoteClassifier(Classifier) :
-
-    def __init__(self) :
-        """
-        A classifier that always predicts the majority class.
-
-        Attributes
-        --------------------
-            prediction_ -- majority class
-        """
-        self.prediction_ = None
-
-    def fit(self, X, y) :
-        """
-        Build a majority vote classifier from the training set (X, y).
-
-        Parameters
-        --------------------
-            X    -- numpy array of shape (n,d), samples
-            y    -- numpy array of shape (n,), target classes
-
-        Returns
-        --------------------
-            self -- an instance of self
-        """
-        vals, counts = np.unique(y, return_counts=True)
-        majority_val, majority_count = max(zip(vals, counts), key=lambda (val, count): count)
-        self.prediction_ = majority_val
-        return self
-
-    def predict(self, X) :
-        """
-        Predict class values.
-
-        Parameters
-        --------------------
-            X    -- numpy array of shape (n,d), samples
-
-        Returns
-        --------------------
-            y    -- numpy array of shape (n,), predicted classes
-        """
-        if self.prediction_ is None :
-            raise Exception("Classifier not initialized. Perform a fit first.")
-
-        n,d = X.shape
-        y = [self.prediction_] * n
-        return y
-
-
-class RandomClassifier(Classifier) :
-
-    def __init__(self) :
-        """
-        A classifier that predicts according to the distribution of the classes.
-
-        Attributes
-        --------------------
-            probabilities_ -- class distribution dict (key = class, val = probability of class)
-        """
-        self.probabilities_ = None
-
-    def fit(self, X, y) :
-        """
-        Build a random classifier from the training set (X, y).
-
-        Parameters
-        --------------------
-            X    -- numpy array of shape (n,d), samples
-            y    -- numpy array of shape (n,), target classes
-
-        Returns
-        --------------------
-            self -- an instance of self
-        """
-<<<<<<< HEAD
-
-        ### ========== TODO : START ========== ###
-        # insert your RandomClassifier code
-
-        ### ========== TODO : END ========== ###
-
-=======
-        # Generate the counts and probabilities for the majority and minority values 
-        vals, counts = np.unique(y, return_counts=True)
-        majority_val, majority_count = max(zip(vals, counts), key=lambda (val, count): count)
-        minority_val, minority_count = min(zip(vals, counts), key=lambda (val, count): count)
-        total_count = majority_count + minority_count
-        majority_probability = float(majority_count) / float(total_count)
-        minority_probability = float(minority_count) / float(total_count)
-
-        # Generate dictionary using the values calculated above
-        self.probabilities_ = {majority_val : majority_probability, minority_val : minority_probability}
->>>>>>> e3c13105
-        return self
-
-    def predict(self, X, seed=1234) :
-        """
-        Predict class values.
-
-        Parameters
-        --------------------
-            X    -- numpy array of shape (n,d), samples
-            seed -- integer, random seed
-
-        Returns
-        --------------------
-            y    -- numpy array of shape (n,), predicted classes
-        """
-        if self.probabilities_ is None :
-            raise Exception("Classifier not initialized. Perform a fit first.")
-        np.random.seed(seed)
-<<<<<<< HEAD
-
-        ### ========== TODO : START ========== ###
-        # insert your RandomClassifier code
-
-        y = None
-
-        ### ========== TODO : END ========== ###
-
-=======
-        
-         # np.random.choice assigns the keys into the array at the probability specified in its last parameter 
-        y = np.random.choice(self.probabilities_.keys(), len(X), True, self.probabilities_.values())
-        return y
-    
-        
->>>>>>> e3c13105
-        return y
-
-
-######################################################################
-# functions
-######################################################################
-
-def error(clf, X, y, ntrials=100, test_size=0.2) :
-    """
-    Computes the classifier error over a random split of the data,
-    averaged over ntrials runs.
-
-    Parameters
-    --------------------
-        clf         -- classifier
-        X           -- numpy array of shape (n,d), features values
-        y           -- numpy array of shape (n,), target classes
-        ntrials     -- integer, number of trials
-        test_size   -- float (between 0.0 and 1.0) or int,
-                       if float, the proportion of the dataset to include in the test split
-                       if int, the absolute number of test samples
-
-    Returns
-    --------------------
-        train_error -- float, training error
-        test_error  -- float, test error
-    """
-
-    ### ========== TODO : START ========== ###
-    # part b: compute cross-validation error over ntrials
-    # hint: use train_test_split (be careful of the parameters)
-
-    train_error = 0
-    test_error = 0
-
-    if isinstance(test_size, int):
-        test_size = X.shape[0] / test_size
-
-
-    for i in range(1,ntrials):
-        X_train, X_test, y_train, y_test = train_test_split(X, y,
-                                            test_size=test_size, random_state=ntrials)
-        clf.fit(X, y)
-        y_pred = clf.predict(X_train)    # take the classifier and run it on the training data
-        train_error += 1 - metrics.accuracy_score(y_pred, y_pred, normalize=True)
-        test_error += 1 - metrics.accuracy_score(y_test, y_pred, normalize=True)
-
-    ### ========== TODO : END ========== ###
-    train_error = train_error/ntrials;
-    test_error = test_error/ntrails
-
-    return train_error, test_error
-
-
-def write_predictions(y_pred, filename, yname=None) :
-    """Write out predictions to csv file."""
-    out = open(filename, 'wb')
-    f = csv.writer(out)
-    if yname :
-        f.writerow([yname])
-    f.writerows(zip(y_pred))
-    out.close()
-
-
-######################################################################
-# main
-######################################################################
-
-def main():
-    # load Titanic dataset
-    titanic = load_data("titanic_train.csv", header=1, predict_col=0)
-    X = titanic.X; Xnames = titanic.Xnames
-    y = titanic.y; yname = titanic.yname
-    n,d = X.shape  # n = number of examples, d =  number of features
-
-
-
-    #========================================
-    # train Majority Vote classifier on data
-    print 'Classifying using Majority Vote...'
-    clf = MajorityVoteClassifier() # create MajorityVote classifier, which includes all model parameters
-    clf.fit(X, y)                  # fit training data using the classifier
-    y_pred = clf.predict(X)        # take the classifier and run it on the training data
-    train_error = 1 - metrics.accuracy_score(y, y_pred, normalize=True)
-    print '\t-- training error: %.3f' % train_error
-<<<<<<< HEAD
-
-
-
-    ### ========== TODO : START ========== ###
-    # part a: evaluate training error of Decision Tree classifier
-    print 'Classifying using Decision Tree...'
-
-    ### ========== TODO : END ========== ###
-
-
-
-=======
-    
-    
-    
-    print 'Classifying using Decision Tree...'
-    dtc = DecisionTreeClassifier(criterion='entropy')
-    dtc.fit(X,y)
-    y_pred = dtc.predict(X)
-    train_error = 1 - metrics.accuracy_score(y,y_pred, normalize=True)
-    print '\t-- training error: %.3f' % train_error
-
-    
-    
-    
->>>>>>> e3c13105
-    # note: uncomment out the following lines to output the Decision Tree graph
-    """
-    # save the classifier -- requires GraphViz and pydot
-    import StringIO, pydot
-    from sklearn import tree
-    dot_data = StringIO.StringIO()
-    tree.export_graphviz(clf, out_file=dot_data,
-                         feature_names=Xnames,
-                         class_names=["Died", "Survived"])
-    graph = pydot.graph_from_dot_data(dot_data.getvalue())
-    graph.write_pdf("dtree.pdf")
-    """
-
-
-
-    ### ========== TODO : START ========== ###
-    # part b: use cross-validation to compute average training and test error of classifiers
-
-    print 'Investigating various classifiers...'
-    clf1 = MajorityVoteClassifier();
-    train_error_majority, test_error_majority = error(clf1, X, y)
-
-    clf2 = RandomClassifier();
-    train_error_random, test_error_random = error(clf2, X, y)
-
-    clf3 = DecisionTreeClassifier();
-    train_error_tree, test_error_tree = error(clf3, X, y)
-    print 'The majority vote classifier average training cross validation error is {} and the average testing cross validation error is {}'.format(train_error_majority, test_error_majority)
-
-    ### ========== TODO : END ========== ###
-
-
-
-    ### ========== TODO : START ========== ###
-    # part c: investigate decision tree classifier with various depths
-    print 'Investigating depths...'
-
-    ### ========== TODO : END ========== ###
-
-
-
-    ### ========== TODO : START ========== ###
-    # part d: investigate decision tree classifier with various training set sizes
-    print 'Investigating training set sizes...'
-
-    ### ========== TODO : END ========== ###
-
-
-
-    ### ========== TODO : START ========== ###
-    # Contest
-    # uncomment write_predictions and change the filename
-
-    # evaluate on test data
-    titanic_test = load_data("titanic_test.csv", header=1, predict_col=None)
-    X_test = titanic_test.X
-    y_pred = clf.predict(X_test)   # take the trained classifier and run it on the test data
-    #write_predictions(y_pred, "../data/yjw_titanic.csv", titanic.yname)
-
-    ### ========== TODO : END ========== ###
-
-
-
-    print 'Done'
-
-
-if __name__ == "__main__":
-    main()
+"""
+Author      : Yi-Chieh Wu
+Class       : HMC CS 158
+Date        : 2017 Aug 02
+Description : Titanic
+"""
+
+# Use only the provided packages!
+import math
+import csv
+from util import *
+
+from sklearn.tree import DecisionTreeClassifier
+from sklearn.model_selection import train_test_split
+from sklearn import metrics
+
+######################################################################
+# classes
+######################################################################
+
+class Classifier(object) :
+    """
+    Classifier interface.
+    """
+
+    def fit(self, X, y):
+        raise NotImplementedError()
+
+    def predict(self, X):
+        raise NotImplementedError()
+
+
+class MajorityVoteClassifier(Classifier) :
+
+    def __init__(self) :
+        """
+        A classifier that always predicts the majority class.
+
+        Attributes
+        --------------------
+            prediction_ -- majority class
+        """
+        self.prediction_ = None
+
+    def fit(self, X, y) :
+        """
+        Build a majority vote classifier from the training set (X, y).
+
+        Parameters
+        --------------------
+            X    -- numpy array of shape (n,d), samples
+            y    -- numpy array of shape (n,), target classes
+
+        Returns
+        --------------------
+            self -- an instance of self
+        """
+        vals, counts = np.unique(y, return_counts=True)
+        majority_val, majority_count = max(zip(vals, counts), key=lambda (val, count): count)
+        self.prediction_ = majority_val
+        return self
+
+    def predict(self, X) :
+        """
+        Predict class values.
+
+        Parameters
+        --------------------
+            X    -- numpy array of shape (n,d), samples
+
+        Returns
+        --------------------
+            y    -- numpy array of shape (n,), predicted classes
+        """
+        if self.prediction_ is None :
+            raise Exception("Classifier not initialized. Perform a fit first.")
+
+        n,d = X.shape
+        y = [self.prediction_] * n
+        return y
+
+
+class RandomClassifier(Classifier) :
+
+    def __init__(self) :
+        """
+        A classifier that predicts according to the distribution of the classes.
+
+        Attributes
+        --------------------
+            probabilities_ -- class distribution dict (key = class, val = probability of class)
+        """
+        self.probabilities_ = None
+
+    def fit(self, X, y) :
+        """
+        Build a random classifier from the training set (X, y).
+
+        Parameters
+        --------------------
+            X    -- numpy array of shape (n,d), samples
+            y    -- numpy array of shape (n,), target classes
+
+        Returns
+        --------------------
+            self -- an instance of self
+        """
+        # Generate the counts and probabilities for the majority and minority values
+        vals, counts = np.unique(y, return_counts=True)
+        majority_val, majority_count = max(zip(vals, counts), key=lambda (val, count): count)
+        minority_val, minority_count = min(zip(vals, counts), key=lambda (val, count): count)
+        total_count = majority_count + minority_count
+        majority_probability = float(majority_count) / float(total_count)
+        minority_probability = float(minority_count) / float(total_count)
+
+        # Generate dictionary using the values calculated above
+        self.probabilities_ = {majority_val : majority_probability, minority_val : minority_probability}
+        return self
+
+    def predict(self, X, seed=1234) :
+        """
+        Predict class values.
+
+        Parameters
+        --------------------
+            X    -- numpy array of shape (n,d), samples
+            seed -- integer, random seed
+
+        Returns
+        --------------------
+            y    -- numpy array of shape (n,), predicted classes
+        """
+        if self.probabilities_ is None :
+            raise Exception("Classifier not initialized. Perform a fit first.")
+        np.random.seed(seed)
+
+         # np.random.choice assigns the keys into the array at the probability specified in its last parameter
+        y = np.random.choice(self.probabilities_.keys(), len(X), True, self.probabilities_.values())
+        return y
+
+
+        return y
+
+
+######################################################################
+# functions
+######################################################################
+
+def error(clf, X, y, ntrials=100, test_size=0.2) :
+    """
+    Computes the classifier error over a random split of the data,
+    averaged over ntrials runs.
+
+    Parameters
+    --------------------
+        clf         -- classifier
+        X           -- numpy array of shape (n,d), features values
+        y           -- numpy array of shape (n,), target classes
+        ntrials     -- integer, number of trials
+        test_size   -- float (between 0.0 and 1.0) or int,
+                       if float, the proportion of the dataset to include in the test split
+                       if int, the absolute number of test samples
+
+    Returns
+    --------------------
+        train_error -- float, training error
+        test_error  -- float, test error
+    """
+
+    ### ========== TODO : START ========== ###
+    # part b: compute cross-validation error over ntrials
+    # hint: use train_test_split (be careful of the parameters)
+
+    train_error = 0
+    test_error = 0
+
+    if isinstance(test_size, int):
+        test_size = X.shape[0] / test_size
+
+
+    for i in range(1,ntrials):
+        X_train, X_test, y_train, y_test = train_test_split(X, y,
+                                            test_size=test_size, random_state=ntrials)
+        clf.fit(X, y)
+        y_pred = clf.predict(X_train)    # take the classifier and run it on the training data
+        train_error += 1 - metrics.accuracy_score(y_pred, y_pred, normalize=True)
+        test_error += 1 - metrics.accuracy_score(y_test, y_pred, normalize=True)
+
+    ### ========== TODO : END ========== ###
+    train_error = train_error/ntrials;
+    test_error = test_error/ntrails
+
+    return train_error, test_error
+
+
+def write_predictions(y_pred, filename, yname=None) :
+    """Write out predictions to csv file."""
+    out = open(filename, 'wb')
+    f = csv.writer(out)
+    if yname :
+        f.writerow([yname])
+    f.writerows(zip(y_pred))
+    out.close()
+
+
+######################################################################
+# main
+######################################################################
+
+def main():
+    # load Titanic dataset
+    titanic = load_data("titanic_train.csv", header=1, predict_col=0)
+    X = titanic.X; Xnames = titanic.Xnames
+    y = titanic.y; yname = titanic.yname
+    n,d = X.shape  # n = number of examples, d =  number of features
+
+
+
+    #========================================
+    # train Majority Vote classifier on data
+    print 'Classifying using Majority Vote...'
+    clf = MajorityVoteClassifier() # create MajorityVote classifier, which includes all model parameters
+    clf.fit(X, y)                  # fit training data using the classifier
+    y_pred = clf.predict(X)        # take the classifier and run it on the training data
+    train_error = 1 - metrics.accuracy_score(y, y_pred, normalize=True)
+    print '\t-- training error: %.3f' % train_error
+
+
+
+    print 'Classifying using Decision Tree...'
+    dtc = DecisionTreeClassifier(criterion='entropy')
+    dtc.fit(X,y)
+    y_pred = dtc.predict(X)
+    train_error = 1 - metrics.accuracy_score(y,y_pred, normalize=True)
+    print '\t-- training error: %.3f' % train_error
+
+
+
+
+    # note: uncomment out the following lines to output the Decision Tree graph
+    """
+    # save the classifier -- requires GraphViz and pydot
+    import StringIO, pydot
+    from sklearn import tree
+    dot_data = StringIO.StringIO()
+    tree.export_graphviz(clf, out_file=dot_data,
+                         feature_names=Xnames,
+                         class_names=["Died", "Survived"])
+    graph = pydot.graph_from_dot_data(dot_data.getvalue())
+    graph.write_pdf("dtree.pdf")
+    """
+
+
+
+    ### ========== TODO : START ========== ###
+    # part b: use cross-validation to compute average training and test error of classifiers
+
+    print 'Investigating various classifiers...'
+    clf1 = MajorityVoteClassifier();
+    train_error_majority, test_error_majority = error(clf1, X, y)
+
+    clf2 = RandomClassifier();
+    train_error_random, test_error_random = error(clf2, X, y)
+
+    clf3 = DecisionTreeClassifier();
+    train_error_tree, test_error_tree = error(clf3, X, y)
+    print 'The majority vote classifier average training cross validation error is {} and the average testing cross validation error is {}'.format(train_error_majority, test_error_majority)
+
+    ### ========== TODO : END ========== ###
+
+
+
+    ### ========== TODO : START ========== ###
+    # part c: investigate decision tree classifier with various depths
+    print 'Investigating depths...'
+
+    ### ========== TODO : END ========== ###
+
+
+
+    ### ========== TODO : START ========== ###
+    # part d: investigate decision tree classifier with various training set sizes
+    print 'Investigating training set sizes...'
+
+    ### ========== TODO : END ========== ###
+
+
+
+    ### ========== TODO : START ========== ###
+    # Contest
+    # uncomment write_predictions and change the filename
+
+    # evaluate on test data
+    titanic_test = load_data("titanic_test.csv", header=1, predict_col=None)
+    X_test = titanic_test.X
+    y_pred = clf.predict(X_test)   # take the trained classifier and run it on the test data
+    #write_predictions(y_pred, "../data/yjw_titanic.csv", titanic.yname)
+
+    ### ========== TODO : END ========== ###
+
+
+
+    print 'Done'
+
+
+if __name__ == "__main__":
+    main()